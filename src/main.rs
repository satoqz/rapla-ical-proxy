mod cache;
mod calendar;
mod logging;
mod parser;
mod proxy;

use std::io;
use std::net::SocketAddr;
use std::time::Duration;

use axum::Router;
use clap::Parser;
use tokio::net::TcpListener;
use tokio::signal;

<<<<<<< HEAD
#[derive(Parser)]
struct Args {
    /// Socket address (IP and port) to listen on.
    #[arg(
        short,
        long,
        env("RAPLA_ADDRESS"),
        default_value_t = SocketAddr::from(([127, 0, 0, 1], 8080))
    )]
    address: SocketAddr,

    /// Enable caching of parsed calendars.
    #[arg(short = 'c', long, env("RAPLA_CACHE"))]
    cache: bool,

    /// Time-to-live for cached responses (in seconds).
    #[arg(short = 't', long, env("RAPLA_CACHE_TTL"), default_value_t = 3600)]
    cache_ttl: u64,

    /// Maximum cache size in Megabytes.
    #[arg(short = 's', long, env("RAPLA_CACHE_MAX_SIZE"), default_value_t = 50)]
    cache_max_size: u64,
}

#[tokio::main]
async fn main() -> io::Result<()> {
    let args = Args::parse();
=======
use crate::cli::Args;

fn main() -> io::Result<()> {
    let sentry = sentry::init(sentry::ClientOptions {
        release: Some(env!("GIT_COMMIT_HASH").into()),
        ..Default::default()
    });

    let args = crate::cli::parse(env::args().skip(1).collect());
>>>>>>> be760186

    eprintln!("Listening on address:    {}", args.address);
    eprintln!("Caching enabled:         {}", args.cache_enable);
    eprintln!("Cache time to live:      {}s", args.cache_ttl.as_secs());
    eprintln!("Cache max size:          {}mb", args.cache_max_size);
    eprintln!("Sentry enabled:          {}", sentry.is_enabled());

    tokio::runtime::Builder::new_multi_thread()
        .enable_all()
        .build()
        .unwrap()
        .block_on(main_impl(args))
}

async fn main_impl(args: Args) -> io::Result<()> {
    let router = Router::new().nest(
        "/rapla",
        crate::proxy::router(args.cache.then_some(crate::cache::Config {
            ttl: Duration::from_secs(args.cache_ttl),
            max_size: args.cache_max_size,
        })),
    );

    let listener = TcpListener::bind(args.address).await?;
<<<<<<< HEAD

    eprintln!("Listening on address:    {}", args.address);
    eprintln!("Caching enabled:         {}", args.cache);
    eprintln!("Cache time to live:      {}s", args.cache_ttl);
    eprintln!("Cache max size:          {}mb", args.cache_max_size);

=======
>>>>>>> be760186
    axum::serve(listener, router)
        .with_graceful_shutdown(shutdown_signal())
        .await
}

async fn shutdown_signal() {
    let ctrl_c = async {
        signal::ctrl_c()
            .await
            .expect("failed to install ctrl-c handler");
    };

    #[cfg(unix)]
    let terminate = async {
        signal::unix::signal(signal::unix::SignalKind::terminate())
            .expect("failed to install signal handler")
            .recv()
            .await
    };

    #[cfg(not(unix))]
    let terminate = std::future::pending::<()>();

    tokio::select! {
        _ = ctrl_c => {},
        _ = terminate => {},
    }
}<|MERGE_RESOLUTION|>--- conflicted
+++ resolved
@@ -13,7 +13,6 @@
 use tokio::net::TcpListener;
 use tokio::signal;
 
-<<<<<<< HEAD
 #[derive(Parser)]
 struct Args {
     /// Socket address (IP and port) to listen on.
@@ -38,24 +37,17 @@
     cache_max_size: u64,
 }
 
-#[tokio::main]
-async fn main() -> io::Result<()> {
-    let args = Args::parse();
-=======
-use crate::cli::Args;
-
 fn main() -> io::Result<()> {
     let sentry = sentry::init(sentry::ClientOptions {
         release: Some(env!("GIT_COMMIT_HASH").into()),
         ..Default::default()
     });
 
-    let args = crate::cli::parse(env::args().skip(1).collect());
->>>>>>> be760186
+    let args = Args::parse();
 
     eprintln!("Listening on address:    {}", args.address);
-    eprintln!("Caching enabled:         {}", args.cache_enable);
-    eprintln!("Cache time to live:      {}s", args.cache_ttl.as_secs());
+    eprintln!("Caching enabled:         {}", args.cache);
+    eprintln!("Cache time to live:      {}s", args.cache_ttl);
     eprintln!("Cache max size:          {}mb", args.cache_max_size);
     eprintln!("Sentry enabled:          {}", sentry.is_enabled());
 
@@ -76,15 +68,6 @@
     );
 
     let listener = TcpListener::bind(args.address).await?;
-<<<<<<< HEAD
-
-    eprintln!("Listening on address:    {}", args.address);
-    eprintln!("Caching enabled:         {}", args.cache);
-    eprintln!("Cache time to live:      {}s", args.cache_ttl);
-    eprintln!("Cache max size:          {}mb", args.cache_max_size);
-
-=======
->>>>>>> be760186
     axum::serve(listener, router)
         .with_graceful_shutdown(shutdown_signal())
         .await
